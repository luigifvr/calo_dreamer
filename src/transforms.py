--- conflicted
+++ resolved
@@ -4,9 +4,6 @@
 
 from challenge_files import *
 from challenge_files import XMLHandler
-<<<<<<< HEAD
-from scipy.special import logit, expit
-=======
 
 def logit_trafo(array, alpha=1.e-6, inv=False):
     if inv:
@@ -16,7 +13,6 @@
         z = array*(1-2*alpha) + alpha
         z = torch.logit(z)
     return z
->>>>>>> 11883848
 
 class Standardize(object):
     """
@@ -43,22 +39,6 @@
         create: whether or not to calculate and save mean/std based on first call
     """
 
-<<<<<<< HEAD
-    def __init__(self, mean_path, std_path, create=False):
-        self.mean_path = mean_path
-        self.std_path = std_path
-        self.create = create
-        try:
-            # load from file
-            self.mean = torch.from_numpy(np.load(mean_path)).to(torch.get_default_dtype())
-            self.std = torch.from_numpy(np.load(std_path)).to(torch.get_default_dtype())
-            self.written = True
-        except FileNotFoundError as e:
-            if create:
-                self.written = False
-            else:
-                raise e
-=======
     def __init__(self, model_dir):
 
         self.model_dir = model_dir
@@ -72,7 +52,6 @@
             self.written = True
         except FileNotFoundError:
             self.written = False
->>>>>>> 11883848
 
     def write(self, shower, energy):
         self.mean = shower.mean(axis=0)
@@ -85,11 +64,7 @@
         if rev:
             transformed = shower*self.std.to(shower.device) + self.mean.to(shower.device)
         else:
-<<<<<<< HEAD
-            if self.create and not self.written:
-=======
             if not self.written:
->>>>>>> 11883848
                 self.write(shower, energy)
             transformed = (shower - self.mean.to(shower.device))/self.std.to(shower.device)
         return transformed, energy
@@ -198,12 +173,7 @@
             transformed[..., self.exclusions] = shower[..., self.exclusions]
         return transformed, energy
 
-<<<<<<< HEAD
-
-class ExclusiveLogitTransform(object):
-=======
 class ExclusiveLogTransform(object):
->>>>>>> 11883848
     """
     Take log of input data
         delta: regularization
@@ -216,38 +186,6 @@
 
     def __call__(self, shower, energy, rev=False):
         if rev:
-<<<<<<< HEAD
-            transformed = torch.special.expit(shower)
-        else:
-            transformed = torch.special.logit(shower, eps=self.delta)
-        if self.exclusions is not None:
-            transformed[..., self.exclusions] = shower[..., self.exclusions]
-        return transformed, energy
-
-
-class SelectiveLogitTransform(object):
-    """
-    Take log of input data
-        delta: regularization
-        inclusions: list of indices for features that should be transformed
-    """
-    def __init__(self, delta, inclusions=None, include_E=False):
-        self.delta = delta
-        self.inclusions = inclusions
-
-    def __call__(self, shower, energy, rev=False):
-        if rev:
-            transformed = shower.clone()
-            transformed[..., self.inclusions] = torch.special.expit(
-                shower[..., self.inclusions]
-            )
-        else:
-            transformed = shower.clone()
-            transformed[..., self.inclusions] = torch.special.logit(
-                shower[..., self.inclusions], eps=self.delta
-            )
-        return transformed, energy
-=======
             transformed = torch.exp(shower) - self.delta
         else:
             transformed = torch.log(shower + self.delta)
@@ -277,7 +215,6 @@
             transformed[..., self.exclusions] = shower[..., self.exclusions] 
         return transformed, energy
     
->>>>>>> 11883848
 
 class AddNoise(object):
     """
@@ -291,8 +228,6 @@
         self.noise_width = noise_width
         self.cut = cut # apply cut if True
 
-<<<<<<< HEAD
-=======
     def __call__(self, shower, energy, rev=False):
         if rev:
             mask = (shower < self.noise_width)
@@ -356,7 +291,6 @@
         self.exclusions = exclusions
         self.cut = cut # apply cut if True
 
->>>>>>> 11883848
     def __call__(self, shower, energy, rev=False):
         if rev:
             mask = (shower < self.noise_width)
@@ -412,111 +346,6 @@
             transformed = shower + noise.reshape(shower.shape).to(shower.device)
         return transformed, energy
 
-
-class SmoothUPeaks(object):
-    """
-    Smooth voxels equal to 0 or 1 using uniform noise
-        w0: noise width for zeros
-        w1: noise width for ones
-        eps: threshold below which values are considered zero
-    """
-
-    def __init__(self, w0, w1, eps=1.e-10):
-        self.func = torch.distributions.Uniform(
-            torch.tensor(0.0), torch.tensor(1.0))
-        self.w0 = w0
-        self.w1 = w1
-        self.scale = 1 + w0 + w1
-        self.eps = eps
-
-    def __call__(self, u, energy, rev=False):
-        if rev:
-            # undo scaling
-            transformed = u*self.scale - self.w0
-            # clip to [0, 1]
-            transformed = torch.clip(transformed, min=0., max=1.)
-            # restore u0
-            transformed[:, 0] = u[:, 0]
-        else:
-            # sample noise values
-            n0 = self.w0*self.func.sample(u.shape).to(u.device)
-            n1 = self.w1*self.func.sample(u.shape).to(u.device)
-            # add noise to us
-            transformed = u - n0*(u<=self.eps) + n1*(u>=1-self.eps)
-            # scale to [0,1] in preparation for logit
-            transformed = (transformed + self.w0)/self.scale
-            # restore u0
-            transformed[:, 0] = u[:, 0]
-            
-        return transformed, energy
-
-class SelectiveUniformNoise(object):
-    """
-    Add noise to input data with the option to exlude some features
-        func: torch distribution used to sample from
-        width_noise: noise rescaling
-        exclusions: list of indices for features that should not be transformed
-    """
-    def __init__(self, noise_width, exclusions = None, cut=False):
-        #self.func = func
-        self.func = torch.distributions.Uniform(torch.tensor(0.0), torch.tensor(1.0))
-        self.noise_width = noise_width
-        self.exclusions = exclusions
-        self.cut = cut # apply cut if True
-
-    def __call__(self, shower, energy, rev=False):
-        if rev:
-            mask = (shower < self.noise_width)
-            transformed = shower
-            if self.cut:
-                transformed[mask] = 0.0 
-        else:
-            noise = self.func.sample(shower.shape)*self.noise_width
-            if self.exclusions:
-                noise[:, self.exclusions] = 0.0
-            transformed = shower + noise.reshape(shower.shape).to(shower.device)
-        return transformed, energy        
-
-class ZeroMask(object):
-    """
-    Masks voxels to zero in the reverse transformation
-        cut: threshold value for the mask
-    """
-    def __init__(self, cut=0.):
-        self.cut = cut
-
-    def __call__(self, shower, energy, rev=False):
-        if rev:
-            mask = (shower < self.cut)
-            transformed = shower
-            if self.cut:
-                transformed[mask] = 0.0 
-        else:
-            transformed = shower
-        return transformed, energy        
-
-class AddPowerlawNoise(object):
-    """
-    Add noise to input data following a power law distribution:
-        eps ~ k x^(k-1)
-        k   -- The power parameter of the distribution
-        cut -- The value below which voxels will be masked to zero in the reverse transformation
-    """
-    def __init__(self, k, cut=None):
-        self.k = k
-        self.cut = cut
-
-    def __call__(self, shower, energy, rev=False):
-        if rev:
-            mask = (shower < self.cut)
-            transformed = shower
-            if self.cut is not None:
-                transformed[mask] = 0.0
-        else:
-            noise = torch.from_numpy(np.random.power(self.k, shower.shape)).to(shower.dtype)
-            transformed = shower + noise.reshape(shower.shape).to(shower.device)
-        return transformed, energy
-
 class NormalizeByEinc(object):
     """
     Normalize each shower by the incident energy
@@ -528,7 +357,6 @@
         else:
             transformed = shower/energy
         return transformed, energy
-<<<<<<< HEAD
 
 class Reshape(object):
     """
@@ -539,18 +367,6 @@
     def __init__(self, shape):
         self.shape = torch.Size(shape)
 
-=======
-
-class Reshape(object):
-    """
-    Reshape the shower as specified. Flattens batch in the reverse transformation.
-        shape -- Tuple representing the desired shape of a single example
-    """
-
-    def __init__(self, shape):
-        self.shape = torch.Size(shape)
-
->>>>>>> 11883848
     def __call__(self, shower, energy, rev=False):
         if rev:
             shower = shower.reshape(-1, self.shape.numel())
@@ -622,8 +438,6 @@
 
             transformed = torch.cat((shower, extra_dims), dim=1)
 
-<<<<<<< HEAD
-=======
         return transformed, energy
 
 class AddCoordChannels(object):
@@ -652,5 +466,4 @@
                 coords.append(torch.ones_like(shower) / size *
                               torch.arange(size).view(bcst_shp))
             transformed = torch.cat([shower] + coords, dim=1)
->>>>>>> 11883848
         return transformed, energy