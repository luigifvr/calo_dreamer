--- conflicted
+++ resolved
@@ -500,47 +500,6 @@
 
 def plot_sparsity(hlf_class, reference_class, arg):
     """ Plot sparsity of relevant layers"""
-<<<<<<< HEAD
-    for key in hlf_class.GetSparsity().keys():
-        lim = (0, 1)
-        fig, ax = plt.subplots(2, 1, figsize=(6,6), gridspec_kw={"height_ratios": (4,1), "hspace": 0.0}, sharex=True)
-        bins = np.linspace(*lim, 20)
-
-        counts, _ = np.histogram((1-hlf_class.GetSparsity()[key]), bins=bins, density=False)
-        counts_ref, _, _ = ax[0].hist((1-reference_class.GetSparsity()[key]), bins=bins,
-                                    label='reference', linestyle='--', density=True, histtype='step',
-                                    alpha=1., linewidth=1.5, color=hlf_class.color)
-        counts_data, _, _ = ax[0].hist((1-hlf_class.GetSparsity()[key]), bins=bins,
-                                    label='generated', histtype='step', linewidth=1.5, alpha=1., density=True, color=reference_class.color,
-                                    linestyle='-')
-        y_ref_err = counts_data/np.sqrt(counts)
-        ax[0].fill_between(bins, dup(counts_data+y_ref_err), dup(counts_data-y_ref_err), step='post', color=reference_class.color, alpha=0.2)
-
-        ratio = counts_data / counts_ref
-        ax[1].hlines(1.0, bins[0], bins[-1], linewidth=1.5, alpha=1., linestyle='--', color=hlf_class.color)
-        ax[1].step(bins[:-1], ratio, linewidth=1.5, alpha=1.0, color=hlf_class.color, where='post')
-        ax[1].fill_between(bins, dup(ratio-y_ref_err/counts_ref), dup(ratio+y_ref_err/counts_ref), step='post', color=hlf_class.color, alpha=0.2)
-
-        ax[1].set_ylim(0.5, 1.5)
-        ax[1].set_xlabel(r"Sparsity in layer {}".format(key))
-        #plt.yscale('log')
-        ax[1].set_xlim(*lim)
-        ax[0].legend(fontsize=20, loc='best')
-        fig.tight_layout()
-        if arg.mode in ['all', 'hist-p', 'hist']:
-            filename = os.path.join(arg.output_dir,
-                                    'Sparsity_layer_{}_dataset_{}.pdf'.format(key,
-                                                                            arg.dataset))
-            plt.savefig(filename, format='pdf')
-        if arg.mode in ['all', 'hist-chi', 'hist']:
-            seps = _separation_power(counts_ref, counts_data, bins)
-            print("Separation power of Sparsity layer {} histogram: {}".format(key, seps))
-            with open(os.path.join(arg.output_dir, 'histogram_chi2_{}.txt'.format(arg.dataset)), 'a') as f:
-                f.write('Sparsity {}: \n'.format(key))
-                f.write(str(seps))
-                f.write('\n\n')
-        plt.close()
-=======
     filename = os.path.join(arg.output_dir,
                 'Sparsity_layer_dataset_{}.pdf'.format(arg.dataset))
     with PdfPages(filename) as pdf:
@@ -580,7 +539,6 @@
                     f.write(str(seps))
                     f.write('\n\n')
             plt.close()
->>>>>>> 8760cef4
 
 def plot_cell_dist(shower_arr, ref_shower_arr, arg):
     """ plots voxel energies across all layers """
