import argparse
import os
import shutil
import yaml
import torch
import Models
<<<<<<< HEAD
import numpy as np

from documenter import Documenter
from challenge_files import evaluate
=======

from documenter import Documenter
>>>>>>> 1f0d7087

def main():
    parser = argparse.ArgumentParser(description='Fast Calorimeter Simulation with CaloDreamer')
    parser.add_argument('param_file', help='yaml parameters file')
    parser.add_argument('-c', '--use_cuda', action='store_true', default=False,)
    parser.add_argument('-p', '--plot', action='store_true', default=False,)
    parser.add_argument('-d', '--model_dir', default=None,)
    parser.add_argument('-ep', '--epoch', default='')
    parser.add_argument('-g', '--generate', action='store_true', default=False)

    args = parser.parse_args()

    with open(args.param_file) as f:
        params = yaml.load(f, Loader=yaml.FullLoader)
    use_cuda = torch.cuda.is_available() and args.use_cuda

    device = 'cuda:1' if use_cuda else 'cpu'
    print('device: ', device)

    if args.plot:
        doc = Documenter(params['run_name'], existing_run=args.model_dir)
    else:
        doc = Documenter(params['run_name'])

    try:
        shutil.copy(args.param_file, doc.get_file('params.yaml'))
    except shutil.SameFileError:
        pass
 
    dtype = params.get('dtype', '')
    if dtype=='float64':
        torch.set_default_dtype(torch.float64)
    elif dtype=='float16':
        torch.set_default_dtype(torch.float16)
    elif dtype=='float32':
        torch.set_default_dtype(torch.float32)

    model = params.get("model", "TBD")
    try:
        model = getattr(Models, model)(params, device, doc)
    except AttributeError:
        raise NotImplementedError(f"build_model: Model class {model} not recognised")

    if not args.plot:
        model.run_training()
    else:
        if args.generate:
            model.load(args.epoch)
            if params.get("reconstruct", False):
                x, c = model.reconstruct_n()
            else:
                x, c = model.sample_n()
            model.plot_samples(x, c, name=f"{args.epoch}")
        else:
            model.plot_saved_samples(name=f"{args.epoch}")

if __name__=='__main__':
    main()

   <|MERGE_RESOLUTION|>--- conflicted
+++ resolved
@@ -4,15 +4,8 @@
 import yaml
 import torch
 import Models
-<<<<<<< HEAD
-import numpy as np
 
 from documenter import Documenter
-from challenge_files import evaluate
-=======
-
-from documenter import Documenter
->>>>>>> 1f0d7087
 
 def main():
     parser = argparse.ArgumentParser(description='Fast Calorimeter Simulation with CaloDreamer')
