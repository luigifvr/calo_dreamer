import argparse
import os
import shutil
import yaml
import torch
import numpy as np

from documenter import Documenter
from Models import *
<<<<<<< HEAD
# from Models.tbd import TBD
=======
from Models.tbd import TBD
import Models
from challenge_files import evaluate
>>>>>>> ef0a68a8

def main():
    parser = argparse.ArgumentParser(description='Fast Calorimeter Simulation with CaloDreamer')
    parser.add_argument('param_file', help='yaml parameters file')
    parser.add_argument('-c', '--use_cuda', action='store_true', default=False,)
    parser.add_argument('-p', '--plot', action='store_true', default=False,)
    parser.add_argument('-d', '--model_dir', default=None,)
    parser.add_argument('-ep', '--epoch', default='')
    parser.add_argument('-g', '--generate', action='store_true', default=False)

    args = parser.parse_args()

    with open(args.param_file) as f:
        params = yaml.load(f, Loader=yaml.FullLoader)
    use_cuda = torch.cuda.is_available() and args.use_cuda

    device = 'cuda:0' if use_cuda else 'cpu'
    print('device: ', device)

    if args.plot:
        doc = Documenter(params['run_name'], existing_run=args.model_dir)
    else:
        doc = Documenter(params['run_name'])

    try:
        shutil.copy(args.param_file, doc.get_file('params.yaml'))
    except shutil.SameFileError:
        pass
 
    dtype = params.get('dtype', '')
    if dtype=='float64':
        torch.set_default_dtype(torch.float64)
    elif dtype=='float16':
        torch.set_default_dtype(torch.float16)
    elif dtype=='float32':
        torch.set_default_dtype(torch.float32)

<<<<<<< HEAD
    Model = AE if params['network'] == 'AutoEncoder' else TBD
    model = Model(params, device, doc) 
    
=======
    model = params.get("model", "TBD")
    try:
        model = getattr(Models, model)(params, device, doc)
    except AttributeError:
        raise NotImplementedError(f"build_model: Model class {model} not recognised")

>>>>>>> ef0a68a8
    if not args.plot:
        model.run_training()
    else:
        model.load(args.epoch)
        x, c = model.sample_n()
        model.plot_samples(x, c, name=f"{args.epoch}")

if __name__=='__main__':
    main()

   <|MERGE_RESOLUTION|>--- conflicted
+++ resolved
@@ -7,13 +7,10 @@
 
 from documenter import Documenter
 from Models import *
-<<<<<<< HEAD
 # from Models.tbd import TBD
-=======
 from Models.tbd import TBD
 import Models
 from challenge_files import evaluate
->>>>>>> ef0a68a8
 
 def main():
     parser = argparse.ArgumentParser(description='Fast Calorimeter Simulation with CaloDreamer')
@@ -51,18 +48,12 @@
     elif dtype=='float32':
         torch.set_default_dtype(torch.float32)
 
-<<<<<<< HEAD
-    Model = AE if params['network'] == 'AutoEncoder' else TBD
-    model = Model(params, device, doc) 
-    
-=======
     model = params.get("model", "TBD")
     try:
         model = getattr(Models, model)(params, device, doc)
     except AttributeError:
         raise NotImplementedError(f"build_model: Model class {model} not recognised")
 
->>>>>>> ef0a68a8
     if not args.plot:
         model.run_training()
     else:
