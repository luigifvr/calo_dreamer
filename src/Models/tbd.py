--- conflicted
+++ resolved
@@ -103,32 +103,8 @@
         with torch.no_grad():
             solver = sdeint if self.params.get("use_sde", False) else odeint
             function = SDE(self.net) if self.params.get("use_sde", False) else f
-<<<<<<< HEAD
-            
-            x_t = solver(
-=======
-
-            # TODO: reimplement check for failure of adaptive solve
-            # try:
-            #     x_t = solver(function,
-            #                  x_T,
-            #                  torch.tensor([self.t_min, self.t_max], dtype=dtype, device=device),
-            #                  atol=1.e-6,
-            #                  rtol=1.e-3,
-            #                  ).detach().cpu().numpy()
-            # except AssertionError:
-            #     print(f"failed ode try")
-            #     x_t = solver(function,
-            #                  x_T,
-            #                  torch.tensor([self.t_min, self.t_max], dtype=dtype, device=device),
-            #                  atol=1.e-6,
-            #                  rtol=1.e-3,
-            #                  method='rk4',
-            #                  options={"step_size": 0.01}
-            #                  ).detach().cpu().numpy()
 
             sample = solver(
->>>>>>> 1f0d7087
                 function, x_T,
                 torch.tensor([self.t_min, self.t_max], dtype=dtype, device=device),
                 **self.params.get("solver_kwargs", {})
@@ -138,11 +114,7 @@
                 # decode the generated sample
                 sample = self.ae.decode(sample, batch)
             
-<<<<<<< HEAD
-        return x_t[-1]
-=======
-        return sample.detach().cpu()
->>>>>>> 1f0d7087
+        return sample
 
     def invert_n(self, samples):
         """
