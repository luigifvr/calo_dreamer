--- conflicted
+++ resolved
@@ -1,7 +1,3 @@
 from .tbd import TBD
-<<<<<<< HEAD
 from .ae import AE
-=======
-from .ae import AE
-from .tbd_AR import TransfusionAR
->>>>>>> ef0a68a8
+from .tbd_AR import TransfusionAR