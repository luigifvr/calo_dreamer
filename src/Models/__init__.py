--- conflicted
+++ resolved
@@ -1,9 +1,5 @@
 from .tbd import TBD
 from .ae import AE
-<<<<<<< HEAD
 from .bespoke_solvers import BespokeEuler, BespokeMidpoint
 from .tbd_AR import TransfusionAR
-=======
-from .tbd_AR import TransfusionAR
-from .bespoke_solvers import BespokeEuler, BespokeMidpoint
->>>>>>> 1af79fae
+from .bespoke_solvers import BespokeEuler, BespokeMidpoint