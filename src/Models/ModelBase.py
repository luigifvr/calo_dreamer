# standard python libraries
import numpy as np
import torch
import torch.nn as nn
import os, time
from torch.utils.tensorboard import SummaryWriter
from torch.utils.data import DataLoader
from matplotlib.backends.backend_pdf import PdfPages
import os
import sys

# Other functions of project
from Util.util import *
<<<<<<< HEAD
from data_util import get_loaders
from datasets import CaloChallengeDataset
=======
from datasets import *
from documenter import Documenter
>>>>>>> 11883848
from plotting_util import *
from transforms import *
from challenge_files import *
from challenge_files import evaluate # avoid NameError: 'evaluate' is not defined
import Models
from Models import *

class GenerativeModel(nn.Module):
    """
    Base Class for Generative Models to inherit from.
    Children classes should overwrite the individual methods as needed.
    Every child class MUST overwrite the methods:

    def build_net(self): should register some NN architecture as self.net
    def batch_loss(self, x): takes a batch of samples as input and returns the loss
    def sample_n_parallel(self, n_samples): generates and returns n_samples new samples

    See tbd.py for an example of child class

    Structure:

    __init__(params)      : Read in parameters and register the important ones
    build_net()           : Create the NN and register it as self.net
                            HAS TO BE OVERWRITTEN IN CHILD CLASS
    prepare_training()    : Read in the appropriate parameters and prepare the model for training
                            Currently this is called from run_training(), so it should not be called on its own
    run_training()        : Run the actual training.
                            Necessary parameters are read in and the training is performed.
                            This calls on the methods train_one_epoch() and validate_one_epoch()
    train_one_epoch()     : Performs one epoch of model training.
                            This calls on the method batch_loss(x)
    validate_one_epoch()  : Performs one epoch of validation.
                            This calls on the method batch_loss(x)
    batch_loss(x)         : Takes one batch of samples as input and returns the loss.
                            HAS TO BE OVERWRITTEN IN CHILD CLASS
    sample_n(n_samples)   : Generates and returns n_samples new samples as a numpy array
                            HAS TO BE OVERWRITTEN IN CHILD CLASS
    sample_and_plot       : Generates n_samples and makes plots with them.
                            This is meant to be used during training if intermediate plots are wanted

    """
    def __init__(self, params, device, doc):
        """
        :param params: file with all relevant model parameters
        """
        super().__init__()
        self.doc = doc
        self.params = params
        self.device = device
        self.shape = self.params['shape']#get(self.params,'shape')
        self.conditional = get(self.params,'conditional',False)
        self.single_energy = get(self.params, 'single_energy', None) # Train on a single energy

        self.batch_size = self.params["batch_size"]
        self.batch_size_sample = get(self.params, "batch_size_sample", self.batch_size)

        self.epoch = get(self.params, "total_epochs", 0)
        self.net = self.build_net()
        self.iterations = get(self.params,"iterations", 1)
        self.regular_loss = []
        self.kl_loss = []

        self.runs = get(self.params, "runs", 0)
        self.iterate_periodically = get(self.params, "iterate_periodically", False)
        self.validate_every = get(self.params, "validate_every", 50)

<<<<<<< HEAD
        #init preprocessing
        self.transforms = get_transformations(params.get('transforms', None))
        self.train_loader, self.val_loader, self.bounds = get_loaders(params.get('hdf5_file'),
                                                                    params.get('particle_type'),
                                                                    params.get('xml_filename'),
                                                                    params.get('val_frac'),
                                                                    params.get('batch_size'),
                                                                    self.transforms,
                                                                    params.get('eps', 1.e-10),
                                                                    device=device,
                                                                    shuffle=True,
                                                                    width_noise=params.get('width_noise', 1.e-6),
                                                                    single_energy=params.get('single_energy', None))
=======
        # init preprocessing
        self.transforms = get_transformations(params.get('transforms', None), doc=self.doc)
>>>>>>> 11883848

    def build_net(self):
        pass

    def prepare_training(self):
        
        print("train_model: Preparing model training")

        self.train_loader, self.val_loader, self.bounds = get_loaders(
            self.params.get('hdf5_file'),
            self.params.get('particle_type'),
            self.params.get('xml_filename'),
            self.params.get('val_frac'),
            self.params.get('batch_size'),
            self.transforms,
            self.params.get('eps', 1.e-10),
            device=self.device,
            shuffle=True,
            width_noise=self.params.get('width_noise', 1.e-6),
            single_energy=self.params.get('single_energy', None)
        )

        self.use_scheduler = get(self.params, "use_scheduler", False)
        self.train_losses = np.array([])
        self.train_losses_epoch = np.array([])
        self.val_losses = np.array([])
        self.val_losses_epoch = np.array([])

        self.n_trainbatches = len(self.train_loader)
        self.n_traindata = self.n_trainbatches*self.batch_size
        self.set_optimizer(steps_per_epoch=self.n_trainbatches)

        self.sample_periodically = get(self.params, "sample_periodically", False)
        if self.sample_periodically:
            self.sample_every = get(self.params, "sample_every", 1)
            self.sample_every_n_samples = get(self.params, "sample_every_n_samples", 100000)
            print(f'train_model: sample_periodically set to True. Sampling {self.sample_every_n_samples} every'
                  f' {self.sample_every} epochs. This may significantly slow down training!')

        self.log = get(self.params, "log", True)
        if self.log:
            log_dir = self.doc.basedir
            self.logger = SummaryWriter(log_dir)
            print(f"train_model: Logging to log_dir {log_dir}")
        else:
            print("train_model: log set to False. No logs will be written")

    def set_optimizer(self, steps_per_epoch=1, params=None):
        """ Initialize optimizer and learning rate scheduling """
        if params is None:
            params = self.params

        self.optimizer = torch.optim.AdamW(
                self.net.parameters(),
                lr = params.get("lr", 0.0002),
                betas = params.get("betas", [0.9, 0.999]),
                eps = params.get("eps", 1e-6),
                weight_decay = params.get("weight_decay", 0.)
                )
<<<<<<< HEAD

        self.lr_sched_mode = params.get("lr_scheduler", "reduce_on_plateau")
        if self.lr_sched_mode == "step":
            self.scheduler = torch.optim.lr_scheduler.StepLR(
                    self.optimizer,
                    step_size = params["lr_decay_epochs"],
                    gamma = params["lr_decay_factor"],
                    )
        elif self.lr_sched_mode == "reduce_on_plateau":
            self.scheduler = torch.optim.lr_scheduler.ReduceLROnPlateau(
                    self.optimizer,
                    factor = 0.8,
                    patience = 50,
                    cooldown = 100,
                    threshold = 5e-5,
                    threshold_mode = "rel",
                    verbose=True
                    )
        elif self.lr_sched_mode == "one_cycle_lr":
            self.scheduler = torch.optim.lr_scheduler.OneCycleLR(
                self.optimizer,
                params.get("max_lr", params["lr"]*10),
                epochs = params.get("cycle_epochs") or params["n_epochs"],
                steps_per_epoch=steps_per_epoch,
                pct_start=params.get("cycle_pct_start", 0.3)
                )
        elif self.lr_sched_mode == "cycle_lr":
            self.scheduler = torch.optim.lr_scheduler.CyclicLR(
                self.optimizer,
                base_lr = params.get("lr", 1.0e-4),
                max_lr = params.get("max_lr", params["lr"]*10),
                step_size_up= params.get("step_size_up", 2000),
                mode = params.get("cycle_mode", "triangular"),
                cycle_momentum = False,
                    )
        elif self.lr_sched_mode == "multi_step_lr":
            self.scheduler = torch.optim.lr_scheduler.MultiStepLR(
                    self.optimizer,
                    milestones=[2730, 8190, 13650, 27300],
                    gamma=0.5
                    )
        elif self.lr_sched_mode == "CosineAnnealing":
            n_epochs = params.get("cycle_epochs") or params["n_epochs"]
            eta_min = params.get( "eta_min", 0)
            self.scheduler = torch.optim.lr_scheduler.CosineAnnealingLR(
                optimizer=self.optimizer,
                T_max=n_epochs * steps_per_epoch,
                eta_min=eta_min
            )
=======
        self.scheduler = set_scheduler(self.optimizer, params, steps_per_epoch)
>>>>>>> 11883848

    def run_training(self):

        self.prepare_training()
        samples = []
        n_epochs = get(self.params, "n_epochs", 100)
        past_epochs = get(self.params, "total_epochs", 0)
        print(f"train_model: Model has been trained for {past_epochs} epochs before.")
        print(f"train_model: Beginning training. n_epochs set to {n_epochs}")
        t_0 = time.time()
        for e in range(n_epochs):
            t0 = time.time()

            self.epoch = past_epochs + e
            self.train()
            self.train_one_epoch()

            if (self.epoch + 1) % self.validate_every == 0:
                self.eval()
                self.validate_one_epoch()

            if self.sample_periodically:
                if (self.epoch + 1) % self.sample_every == 0:
                    self.eval()

                    # # if true then i * bayesian samples will be drawn, else just 1
                    # iterations = self.iterations if self.iterate_periodically else 1
                    # bay_samples = []
                    # for i in range(0, iterations):
                    #     sample, c = self.sample_n()
                    #     bay_samples.append(sample)
                    # samples = np.concatenate(bay_samples)

<<<<<<< HEAD
                    samples = np.concatenate(bay_samples)
                    self.plot_samples(samples=samples, conditions=c, name=self.epoch, energy=self.params['single_energy'])
=======
                    samples, c = self.sample_n()
                    self.plot_samples(samples=samples, conditions=c, name=self.epoch, energy=self.single_energy)
>>>>>>> 11883848

            # save model periodically, useful when trying to understand how weights are learned over iterations
            if get(self.params,"save_periodically",False):
                if (self.epoch + 1) % get(self.params,"save_every",10) == 0 or self.epoch==0:
                    self.save(epoch=f"self.epoch")

            # estimate training time
            if e==0:
                t1 = time.time()
                dtEst= (t1-t0) * n_epochs
                print(f"Training time estimate: {dtEst/60:.2f} min = {dtEst/60**2:.2f} h")
            sys.stdout.flush()
        t_1 = time.time()
        traintime = t_1 - t_0
        self.params['traintime'] = traintime
        print(
            f"train_model: Finished training {n_epochs} epochs after {traintime:.2f} s = {traintime / 60:.2f} min = {traintime / 60 ** 2:.2f} h.", flush=True)
        
        #save final model
        print("train_model: Saving final model: ", flush=True)
        self.save()
        # generate and plot samples at the end
        if get(self.params, "sample", True):
            print("generate_samples: Start generating samples", flush=True)
            t_0 = time.time()
            if get(self.params, "reconstruct", False):
                samples, c = self.reconstruct_n()
            else:
                samples, c = self.sample_n()
            t_1 = time.time()
            sampling_time = t_1 - t_0
            self.params["sampling_time"] = sampling_time
            print(f"generate_samples: Finished generating {len(samples)} samples after {sampling_time} s.", flush=True)
<<<<<<< HEAD
            self.plot_samples(samples=samples, conditions=c, energy=self.params['single_energy'])
=======
            self.plot_samples(samples=samples, conditions=c, energy=self.single_energy)
>>>>>>> 11883848

    def train_one_epoch(self):
        # create list to save train_loss
        train_losses = np.array([])

        # iterate batch wise over input
        for batch_id, x in enumerate(self.train_loader):

            self.optimizer.zero_grad()

            # calculate batch loss
            loss = self.batch_loss(x)

            if np.isfinite(loss.item()): # and (abs(loss.item() - loss_m) / loss_s < 5 or len(self.train_losses_epoch) == 0):
                loss.backward()
                self.optimizer.step()
                train_losses = np.append(train_losses, loss.item())
                # if self.log:
                #     self.logger.add_scalar("train_losses", train_losses[-1], self.epoch*self.n_trainbatches + batch_id)

                if self.use_scheduler:
                    self.scheduler.step()
                    # if self.log:
                    #     self.logger.add_scalar("learning_rate", self.scheduler.get_last_lr()[0],
                    #                            self.epoch * self.n_trainbatches + batch_id)

            else:
                print(f"train_model: Unstable loss. Skipped backprop for epoch {self.epoch}, batch_id {batch_id}")

        self.train_losses_epoch = np.append(self.train_losses_epoch, train_losses.mean())
        self.train_losses = np.concatenate([self.train_losses, train_losses], axis=0)
        if self.log:
            self.logger.add_scalar("train_losses_epoch", self.train_losses_epoch[-1], self.epoch)
            if self.use_scheduler:
                self.logger.add_scalar("learning_rate_epoch", self.scheduler.get_last_lr()[0],
                                       self.epoch)

    def validate_one_epoch(self):
        val_losses = np.array([])

        # iterate batch wise over input
        with torch.no_grad():
            for batch_id, x in enumerate(self.val_loader):

                # calculate batch loss
                loss = self.batch_loss(x)

                val_losses = np.append(val_losses, loss.item())
                # if self.log:
                #     self.logger.add_scalar("val_losses", val_losses[-1], self.epoch*self.n_trainbatches + batch_id)

            self.val_losses_epoch = np.append(self.val_losses_epoch, val_losses.mean())
            self.val_losses = np.concatenate([self.val_losses, val_losses], axis=0)
            if self.log:
                self.logger.add_scalar("val_losses_epoch", self.val_losses_epoch[-1], self.epoch)

    def batch_loss(self, x):
        pass

    def generate_Einc_ds1(self, energy=None, sample_multiplier=1000):
        """ generate the incident energy distribution of CaloChallenge ds1
            sample_multiplier controls how many samples are generated: 10* sample_multiplier for low energies,
            and 5, 3, 2, 1 times sample multiplier for the highest energies

        """
        ret = np.logspace(8, 18, 11, base=2)
        ret = np.tile(ret, 10)
        ret = np.array(
            [*ret, *np.tile(2. ** 19, 5), *np.tile(2. ** 20, 3), *np.tile(2. ** 21, 2), *np.tile(2. ** 22, 1)])
        ret = np.tile(ret, sample_multiplier)
        if energy is not None:
            ret = ret[ret == energy]
        np.random.shuffle(ret)
        return ret

    @torch.no_grad()
    def sample_n(self):
<<<<<<< HEAD
        self.eval()

        if self.net.bayesian:
            self.net.map = get(self.params, "fix_mu", False)
            for bay_layer in self.net.bayesian_layers:
                bay_layer.random = None
        sample = []

        Einc = torch.tensor(
            # Ayo: TODO: Generalise number of samples to generate
            # Ayo: TODO: Handle single energy option for datasets 2 & 3
            10**np.random.uniform(3, 6, size=10**5) 
=======

        self.eval()

        # if self.net.bayesian:
        #     self.net.map = get(self.params, "fix_mu", False)
        #     for bay_layer in self.net.bayesian_layers:
        #         bay_layer.random = None
        # sample = []

        # TODO: Specialize this for dataset 3, where we can just sample uniformly b/w 0 and 1
        Einc = torch.tensor(
            10**np.random.uniform(3, 6, size=get(self.params, "n_samples", 10**5)) 
>>>>>>> 11883848
            if self.params['eval_dataset'] in ['2', '3'] else
            self.generate_Einc_ds1(energy=self.single_energy),
            dtype=torch.get_default_dtype(),
            device=self.device
        ).unsqueeze(1)
        
        # transform Einc to basis used in training
        dummy = torch.empty(1, *self.params['shape'])
        transformed_cond = torch.clone(Einc)
        for fn in self.transforms:
            if hasattr(fn, 'cond_transform'):
                dummy, transformed_cond = fn(dummy, transformed_cond)

        batch_size_sample = get(self.params, "batch_size_sample", 10000)
        transformed_cond_loader = DataLoader(
            dataset=transformed_cond, batch_size=batch_size_sample, shuffle=False
        )
<<<<<<< HEAD
        
=======
>>>>>>> 11883848
        if self.params['model_type'] == 'shape': # sample u_i's if self is a shape model
            # load energy model
            energy_model = self.load_other(self.params['energy_model'])
            energy_model.eval()
<<<<<<< HEAD
            if self.params.get('sample_us', True):
                # sample us
                u_samples = torch.from_numpy(np.vstack([ # Ayo: TODO: avoid cast to numpy (it happens elsewhere too)
                    energy_model.sample_batch(c) for c in transformed_cond_loader
                ])).to(self.device)
                transformed_cond = torch.cat([transformed_cond, u_samples], dim=1)
            else:
                transformed_cond = CaloChallengeDataset(
                self.params.get('eval_hdf5_file'),
                self.params.get('particle_type'),
                self.params.get('xml_filename'),
                transform=self.transforms, # TODO: Or, apply NormalizeEByLayer popped from model transforms
                device=self.device,
                single_energy=self.single_energy
                ).energy
=======

            # sample us
            u_samples = torch.vstack([
                energy_model.sample_batch(c) for c in transformed_cond_loader
            ])

            # # post-process u-samples according to energy config
            # dummy = torch.empty(1, 1)
            # for fn in energy_model.transforms[:0:-1]: # skip NormalizeByElayer
            #     u_samples, dummy = fn(u_samples, dummy, rev=True)
            
            # # pre-process u-samples according to shape config
            # # TODO: Is there a cleaner way to do this but without instantiating voxel-sized tensor?
            # for fn in self.transforms:
            #     if fn.__class__.__name__ == 'ExclusiveLogitTransform':
            #         u_samples, dummy = fn(u_samples, dummy)
            #     elif fn.__class__.__name__ == 'StandardizeFromFile':
            #         u_samples -= fn.mean[-u_samples.shape[1]:].to(self.device)
            #         u_samples /= fn.std[-u_samples.shape[1]:].to(self.device)

            transformed_cond = torch.cat([transformed_cond, u_samples], dim=1)
>>>>>>> 11883848
            transformed_cond_loader = DataLoader(
                dataset=transformed_cond, batch_size=batch_size_sample, shuffle=False
            )
                
<<<<<<< HEAD
        sample = np.vstack([self.sample_batch(c) for c in transformed_cond_loader])

        return sample, transformed_cond.detach().cpu()
=======
        sample = torch.vstack([self.sample_batch(c).cpu() for c in transformed_cond_loader])

        return sample, transformed_cond.cpu()
    
    def reconstruct_n(self,):
        recos = []
        energies = []

        self.net.eval()
        for n, x in enumerate(self.train_loader):
            reco, cond = self.sample_batch(x)
            recos.append(reco.detach().cpu())
            energies.append(cond.detach().cpu())
        for n, x in enumerate(self.val_loader):
            reco, cond = self.sample_batch(x)
            recos.append(reco.detach().cpu())
            energies.append(cond.detach().cpu())

        recos = torch.vstack(recos)
        energies = torch.vstack(energies)
        return recos, energies
>>>>>>> 11883848

    def sample_batch(self, batch):
        pass

<<<<<<< HEAD
    def plot_samples(self, samples, conditions, name="", energy=None):
        transforms = self.transforms
        samples = torch.from_numpy(samples) # since transforms expect torch.tensor
=======
    def plot_samples(self, samples, conditions, name="", energy=None, doc=None):
        
        transforms = self.transforms
        if doc is None: doc = self.doc
>>>>>>> 11883848

        if self.params['model_type'] == 'energy':
            reference = CaloChallengeDataset(
                self.params.get('eval_hdf5_file'),
                self.params.get('particle_type'),
                self.params.get('xml_filename'),
                transform=transforms, # TODO: Or, apply NormalizeEByLayer popped from model transforms
                device=self.device,
                single_energy=self.single_energy
            ).layers
            
            # postprocess
            for fn in transforms[::-1]:
                if fn.__class__.__name__ != 'NormalizeByElayer':
                    samples, _ = fn(samples, conditions, rev=True)
                    reference, _ = fn(reference, conditions, rev=True)
            # clip u_i's (except u_0) to [0,1] 
            samples[:,1:] = torch.clip(samples[:,1:], min=0., max=1.)
            reference[:,1:] = torch.clip(reference[:,1:], min=0., max=1.)
            
            plot_ui_dists(
                samples.detach().cpu().numpy(),
                reference.detach().cpu().numpy(),
<<<<<<< HEAD
                documenter=self.doc
=======
                documenter=doc
            )
            evaluate.eval_ui_dists(
                samples.detach().cpu().numpy(),
                reference.detach().cpu().numpy(),
                documenter=doc,
                params=self.params,
>>>>>>> 11883848
            )
        else:
            # postprocess
            for fn in transforms[::-1]:
                samples, conditions = fn(samples, conditions, rev=True)
<<<<<<< HEAD
            self.save_sample(samples, conditions, name=name)
            script_args = (
                f"-i {self.doc.basedir}/samples{name}.hdf5 "
                f"-r {self.params['eval_hdf5_file']} -m all --cut 15.15e-3 "
                f"-d {self.params['eval_dataset']} --output_dir {self.doc.basedir}/final/"
            ) + (f" --energy {energy}" if energy is not None else '')
            evaluate.main(script_args.split())

    def save_sample(self, sample, energies, name=""):
=======
            
            samples = samples.detach().cpu().numpy()
            conditions = conditions.detach().cpu().numpy()

            self.save_sample(samples, conditions, name=name, doc=doc)
            #script_args = (
            #    f"-i {self.doc.basedir}/samples{name}.hdf5 "
            #    f"-r {self.params['eval_hdf5_file']} -m all --cut {self.params['eval_cut']} "
            #    f"-d {self.params['eval_dataset']} --output_dir {self.doc.basedir}/final/"
            #) + (f" --energy {energy}" if energy is not None else '')
            #evaluate.main(script_args.split())
            evaluate.run_from_py(samples, conditions, doc, self.params)

    def plot_saved_samples(self, name="", energy=None, doc=None):
        if doc is None: doc = self.doc
        mode = self.params.get('eval_mode', 'all')
        script_args = (
            f"-i {doc.basedir}/samples{name}.hdf5 "
            f"-r {self.params['eval_hdf5_file']} -m {mode} --cut {self.params['eval_cut']} "
            f"-d {self.params['eval_dataset']} --output_dir {doc.basedir}/final/ --save_mem"
        ) + (f" --energy {energy}" if energy is not None else '')
        evaluate.main(script_args.split())

    def save_sample(self, sample, energies, name="", doc=None):
>>>>>>> 11883848
        """Save sample in the correct format"""
        if doc is None: doc = self.doc
        save_file = h5py.File(doc.get_file(f'samples{name}.hdf5'), 'w')
        save_file.create_dataset('incident_energies', data=energies)
        save_file.create_dataset('showers', data=sample)
        save_file.close()            
 
    def save(self, epoch=""):
        """ Save the model, and more if needed"""
        torch.save({#"opt": self.optim.state_dict(),
                    "net": self.net.state_dict(),
                    #"losses": self.losses_test,
                    #"learning_rates": self.learning_rates,
                    }#"epoch": self.epoch}
                    , self.doc.get_file(f"model{epoch}.pt"))

    def load(self, epoch=""):
        """ Load the model, and more if needed"""
        name = self.doc.get_file(f"model{epoch}.pt")
        state_dicts = torch.load(name, map_location=self.device)
        self.net.load_state_dict(state_dicts["net"])

        #self.losses_test = state_dicts.get("losses", {})
        #self.learning_rates = state_dicts.get("learning_rates", [])
        #self.epoch = state_dicts.get("epoch", 0)
        #self.optim.load_state_dict(state_dicts["opt"])
        self.net.to(self.device)

    def load_other(self, model_dir):
        """ Load a different model (e.g. to sample u_i's)"""

        with open(os.path.join(model_dir, 'params.yaml')) as f:
            params = yaml.load(f, Loader=yaml.FullLoader)

        model = params.get("model", "TBD")
        try:
<<<<<<< HEAD
            other = getattr(Models, model)(params, self.device, None)
=======
            doc = Documenter(None, existing_run=model_dir, read_only=True)
            other = getattr(Models, model)(params, self.device, doc)
>>>>>>> 11883848
        except AttributeError:
            raise NotImplementedError(f"build_model: Model class {model} not recognised")

        state_dicts = torch.load(os.path.join(model_dir, 'model.pt'), map_location=self.device)
        other.net.load_state_dict(state_dicts["net"])
        
        return other<|MERGE_RESOLUTION|>--- conflicted
+++ resolved
@@ -11,13 +11,8 @@
 
 # Other functions of project
 from Util.util import *
-<<<<<<< HEAD
-from data_util import get_loaders
-from datasets import CaloChallengeDataset
-=======
 from datasets import *
 from documenter import Documenter
->>>>>>> 11883848
 from plotting_util import *
 from transforms import *
 from challenge_files import *
@@ -84,24 +79,8 @@
         self.iterate_periodically = get(self.params, "iterate_periodically", False)
         self.validate_every = get(self.params, "validate_every", 50)
 
-<<<<<<< HEAD
-        #init preprocessing
-        self.transforms = get_transformations(params.get('transforms', None))
-        self.train_loader, self.val_loader, self.bounds = get_loaders(params.get('hdf5_file'),
-                                                                    params.get('particle_type'),
-                                                                    params.get('xml_filename'),
-                                                                    params.get('val_frac'),
-                                                                    params.get('batch_size'),
-                                                                    self.transforms,
-                                                                    params.get('eps', 1.e-10),
-                                                                    device=device,
-                                                                    shuffle=True,
-                                                                    width_noise=params.get('width_noise', 1.e-6),
-                                                                    single_energy=params.get('single_energy', None))
-=======
         # init preprocessing
         self.transforms = get_transformations(params.get('transforms', None), doc=self.doc)
->>>>>>> 11883848
 
     def build_net(self):
         pass
@@ -161,59 +140,7 @@
                 eps = params.get("eps", 1e-6),
                 weight_decay = params.get("weight_decay", 0.)
                 )
-<<<<<<< HEAD
-
-        self.lr_sched_mode = params.get("lr_scheduler", "reduce_on_plateau")
-        if self.lr_sched_mode == "step":
-            self.scheduler = torch.optim.lr_scheduler.StepLR(
-                    self.optimizer,
-                    step_size = params["lr_decay_epochs"],
-                    gamma = params["lr_decay_factor"],
-                    )
-        elif self.lr_sched_mode == "reduce_on_plateau":
-            self.scheduler = torch.optim.lr_scheduler.ReduceLROnPlateau(
-                    self.optimizer,
-                    factor = 0.8,
-                    patience = 50,
-                    cooldown = 100,
-                    threshold = 5e-5,
-                    threshold_mode = "rel",
-                    verbose=True
-                    )
-        elif self.lr_sched_mode == "one_cycle_lr":
-            self.scheduler = torch.optim.lr_scheduler.OneCycleLR(
-                self.optimizer,
-                params.get("max_lr", params["lr"]*10),
-                epochs = params.get("cycle_epochs") or params["n_epochs"],
-                steps_per_epoch=steps_per_epoch,
-                pct_start=params.get("cycle_pct_start", 0.3)
-                )
-        elif self.lr_sched_mode == "cycle_lr":
-            self.scheduler = torch.optim.lr_scheduler.CyclicLR(
-                self.optimizer,
-                base_lr = params.get("lr", 1.0e-4),
-                max_lr = params.get("max_lr", params["lr"]*10),
-                step_size_up= params.get("step_size_up", 2000),
-                mode = params.get("cycle_mode", "triangular"),
-                cycle_momentum = False,
-                    )
-        elif self.lr_sched_mode == "multi_step_lr":
-            self.scheduler = torch.optim.lr_scheduler.MultiStepLR(
-                    self.optimizer,
-                    milestones=[2730, 8190, 13650, 27300],
-                    gamma=0.5
-                    )
-        elif self.lr_sched_mode == "CosineAnnealing":
-            n_epochs = params.get("cycle_epochs") or params["n_epochs"]
-            eta_min = params.get( "eta_min", 0)
-            self.scheduler = torch.optim.lr_scheduler.CosineAnnealingLR(
-                optimizer=self.optimizer,
-                T_max=n_epochs * steps_per_epoch,
-                eta_min=eta_min
-            )
-=======
         self.scheduler = set_scheduler(self.optimizer, params, steps_per_epoch)
->>>>>>> 11883848
 
     def run_training(self):
 
@@ -247,13 +174,8 @@
                     #     bay_samples.append(sample)
                     # samples = np.concatenate(bay_samples)
 
-<<<<<<< HEAD
-                    samples = np.concatenate(bay_samples)
-                    self.plot_samples(samples=samples, conditions=c, name=self.epoch, energy=self.params['single_energy'])
-=======
                     samples, c = self.sample_n()
                     self.plot_samples(samples=samples, conditions=c, name=self.epoch, energy=self.single_energy)
->>>>>>> 11883848
 
             # save model periodically, useful when trying to understand how weights are learned over iterations
             if get(self.params,"save_periodically",False):
@@ -287,11 +209,7 @@
             sampling_time = t_1 - t_0
             self.params["sampling_time"] = sampling_time
             print(f"generate_samples: Finished generating {len(samples)} samples after {sampling_time} s.", flush=True)
-<<<<<<< HEAD
-            self.plot_samples(samples=samples, conditions=c, energy=self.params['single_energy'])
-=======
             self.plot_samples(samples=samples, conditions=c, energy=self.single_energy)
->>>>>>> 11883848
 
     def train_one_epoch(self):
         # create list to save train_loss
@@ -369,20 +287,6 @@
 
     @torch.no_grad()
     def sample_n(self):
-<<<<<<< HEAD
-        self.eval()
-
-        if self.net.bayesian:
-            self.net.map = get(self.params, "fix_mu", False)
-            for bay_layer in self.net.bayesian_layers:
-                bay_layer.random = None
-        sample = []
-
-        Einc = torch.tensor(
-            # Ayo: TODO: Generalise number of samples to generate
-            # Ayo: TODO: Handle single energy option for datasets 2 & 3
-            10**np.random.uniform(3, 6, size=10**5) 
-=======
 
         self.eval()
 
@@ -395,7 +299,6 @@
         # TODO: Specialize this for dataset 3, where we can just sample uniformly b/w 0 and 1
         Einc = torch.tensor(
             10**np.random.uniform(3, 6, size=get(self.params, "n_samples", 10**5)) 
->>>>>>> 11883848
             if self.params['eval_dataset'] in ['2', '3'] else
             self.generate_Einc_ds1(energy=self.single_energy),
             dtype=torch.get_default_dtype(),
@@ -413,62 +316,31 @@
         transformed_cond_loader = DataLoader(
             dataset=transformed_cond, batch_size=batch_size_sample, shuffle=False
         )
-<<<<<<< HEAD
-        
-=======
->>>>>>> 11883848
         if self.params['model_type'] == 'shape': # sample u_i's if self is a shape model
             # load energy model
             energy_model = self.load_other(self.params['energy_model'])
             energy_model.eval()
-<<<<<<< HEAD
+
             if self.params.get('sample_us', True):
                 # sample us
-                u_samples = torch.from_numpy(np.vstack([ # Ayo: TODO: avoid cast to numpy (it happens elsewhere too)
+                u_samples = torch.vstack([
                     energy_model.sample_batch(c) for c in transformed_cond_loader
-                ])).to(self.device)
+                ])
                 transformed_cond = torch.cat([transformed_cond, u_samples], dim=1)
-            else:
+            else: # optionally use truth us
                 transformed_cond = CaloChallengeDataset(
                 self.params.get('eval_hdf5_file'),
                 self.params.get('particle_type'),
                 self.params.get('xml_filename'),
-                transform=self.transforms, # TODO: Or, apply NormalizeEByLayer popped from model transforms
-                device=self.device,
+                transform=self.transforms,
+                device='cpu',
                 single_energy=self.single_energy
                 ).energy
-=======
-
-            # sample us
-            u_samples = torch.vstack([
-                energy_model.sample_batch(c) for c in transformed_cond_loader
-            ])
-
-            # # post-process u-samples according to energy config
-            # dummy = torch.empty(1, 1)
-            # for fn in energy_model.transforms[:0:-1]: # skip NormalizeByElayer
-            #     u_samples, dummy = fn(u_samples, dummy, rev=True)
             
-            # # pre-process u-samples according to shape config
-            # # TODO: Is there a cleaner way to do this but without instantiating voxel-sized tensor?
-            # for fn in self.transforms:
-            #     if fn.__class__.__name__ == 'ExclusiveLogitTransform':
-            #         u_samples, dummy = fn(u_samples, dummy)
-            #     elif fn.__class__.__name__ == 'StandardizeFromFile':
-            #         u_samples -= fn.mean[-u_samples.shape[1]:].to(self.device)
-            #         u_samples /= fn.std[-u_samples.shape[1]:].to(self.device)
-
-            transformed_cond = torch.cat([transformed_cond, u_samples], dim=1)
->>>>>>> 11883848
             transformed_cond_loader = DataLoader(
                 dataset=transformed_cond, batch_size=batch_size_sample, shuffle=False
             )
                 
-<<<<<<< HEAD
-        sample = np.vstack([self.sample_batch(c) for c in transformed_cond_loader])
-
-        return sample, transformed_cond.detach().cpu()
-=======
         sample = torch.vstack([self.sample_batch(c).cpu() for c in transformed_cond_loader])
 
         return sample, transformed_cond.cpu()
@@ -490,21 +362,14 @@
         recos = torch.vstack(recos)
         energies = torch.vstack(energies)
         return recos, energies
->>>>>>> 11883848
 
     def sample_batch(self, batch):
         pass
 
-<<<<<<< HEAD
-    def plot_samples(self, samples, conditions, name="", energy=None):
-        transforms = self.transforms
-        samples = torch.from_numpy(samples) # since transforms expect torch.tensor
-=======
     def plot_samples(self, samples, conditions, name="", energy=None, doc=None):
         
         transforms = self.transforms
         if doc is None: doc = self.doc
->>>>>>> 11883848
 
         if self.params['model_type'] == 'energy':
             reference = CaloChallengeDataset(
@@ -528,9 +393,6 @@
             plot_ui_dists(
                 samples.detach().cpu().numpy(),
                 reference.detach().cpu().numpy(),
-<<<<<<< HEAD
-                documenter=self.doc
-=======
                 documenter=doc
             )
             evaluate.eval_ui_dists(
@@ -538,34 +400,16 @@
                 reference.detach().cpu().numpy(),
                 documenter=doc,
                 params=self.params,
->>>>>>> 11883848
             )
         else:
             # postprocess
             for fn in transforms[::-1]:
                 samples, conditions = fn(samples, conditions, rev=True)
-<<<<<<< HEAD
-            self.save_sample(samples, conditions, name=name)
-            script_args = (
-                f"-i {self.doc.basedir}/samples{name}.hdf5 "
-                f"-r {self.params['eval_hdf5_file']} -m all --cut 15.15e-3 "
-                f"-d {self.params['eval_dataset']} --output_dir {self.doc.basedir}/final/"
-            ) + (f" --energy {energy}" if energy is not None else '')
-            evaluate.main(script_args.split())
-
-    def save_sample(self, sample, energies, name=""):
-=======
             
             samples = samples.detach().cpu().numpy()
             conditions = conditions.detach().cpu().numpy()
 
             self.save_sample(samples, conditions, name=name, doc=doc)
-            #script_args = (
-            #    f"-i {self.doc.basedir}/samples{name}.hdf5 "
-            #    f"-r {self.params['eval_hdf5_file']} -m all --cut {self.params['eval_cut']} "
-            #    f"-d {self.params['eval_dataset']} --output_dir {self.doc.basedir}/final/"
-            #) + (f" --energy {energy}" if energy is not None else '')
-            #evaluate.main(script_args.split())
             evaluate.run_from_py(samples, conditions, doc, self.params)
 
     def plot_saved_samples(self, name="", energy=None, doc=None):
@@ -579,7 +423,6 @@
         evaluate.main(script_args.split())
 
     def save_sample(self, sample, energies, name="", doc=None):
->>>>>>> 11883848
         """Save sample in the correct format"""
         if doc is None: doc = self.doc
         save_file = h5py.File(doc.get_file(f'samples{name}.hdf5'), 'w')
@@ -616,12 +459,8 @@
 
         model = params.get("model", "TBD")
         try:
-<<<<<<< HEAD
-            other = getattr(Models, model)(params, self.device, None)
-=======
             doc = Documenter(None, existing_run=model_dir, read_only=True)
             other = getattr(Models, model)(params, self.device, doc)
->>>>>>> 11883848
         except AttributeError:
             raise NotImplementedError(f"build_model: Model class {model} not recognised")
 
