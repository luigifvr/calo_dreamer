--- conflicted
+++ resolved
@@ -423,16 +423,10 @@
 
     def plot_saved_samples(self, name="", energy=None, doc=None):
         if doc is None: doc = self.doc
-<<<<<<< HEAD
+        mode = self.params.get('eval_mode', 'all')
         script_args = (
             f"-i {doc.basedir}/samples{name}.hdf5 "
-            f"-r {self.params['eval_hdf5_file']} -m all --cut {self.params['eval_cut']} "
-=======
-        eval_mode = self.params.get('eval_mode', 'all')
-        script_args = (
-            f"-i {doc.basedir}/samples{name}.hdf5 "
-            f"-r {self.params['eval_hdf5_file']} -m {eval_mode} --cut {self.params['eval_cut']} "
->>>>>>> 1af79fae
+            f"-r {self.params['eval_hdf5_file']} -m {mode} --cut {self.params['eval_cut']} "
             f"-d {self.params['eval_dataset']} --output_dir {doc.basedir}/final/"
         ) + (f" --energy {energy}" if energy is not None else '')
         evaluate.main(script_args.split())
