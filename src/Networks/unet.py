from more_itertools import pairwise
import numpy as np
import torch
import torch.nn as nn
import torch.nn.functional as F

# from Networks.vblinear import VBLinear

class GaussianFourierProjection(nn.Module): # TODO: Move this (and defn in resnet.py) to separate file
    """Gaussian random features for encoding time steps."""

    def __init__(self, embed_dim, scale=30.):
        super().__init__()
        # Randomly sample weights during initialization. These weights are fixed
        # during optimization and are not trainable.
        self.W = nn.Parameter(torch.randn(embed_dim // 2) * scale, requires_grad=False)

    def forward(self, x):
        x_proj = x * self.W * 2 * torch.pi
        return torch.cat([torch.sin(x_proj), torch.cos(x_proj)], dim=1)

def add_coord_channels(x, break_dims=None):
    ndim = len(x.shape)  # TODO: move to init? and other optimisations
    channels = [x]
    for d in break_dims:
        coord = torch.linspace(0, 1, x.shape[d], device=x.device)
        cast_shape = np.where(np.arange(ndim) == d, -1, 1)
        expand_shape = np.where(np.arange(ndim) == 1, 1, x.shape)
        channels.append(coord.view(*cast_shape).expand(*expand_shape))
    return torch.cat(channels, dim=1)

# modified from https://github.com/AghdamAmir/3D-UNet/blob/main/unet3d.py
class Conv3DBlock(nn.Module):
    """
    Downsampling block for U-Net.

    __init__ parameters:
        in_channels  -- number of input channels
        out_channels -- desired number of output channels
        down_kernel  -- kernel for the downsampling operation
        down_stride  -- stride for the downsampling operation
        down_pad     -- size of the circular padding
        cond_dim     -- dimension of conditional input
        bottleneck   -- whether this is the bottlneck block
        break_dims   -- the index of dimensions at which translation symmetry
                        should be broken
    """

    def __init__(self, in_channels, out_channels, down_kernel=None, down_stride=None,
                 down_pad=None, cond_dim=None, bottleneck=False, break_dims=None):

        super(Conv3DBlock, self).__init__()

        self.out_channels = out_channels
        self.cond_layer = nn.Linear(cond_dim, out_channels)
        self.break_dims = break_dims or []
        self.conv1 = nn.Conv3d(
<<<<<<< HEAD
            in_channels=in_channels, out_channels=out_channels,
            kernel_size=3, padding=1, bias=False
        )
        self.bn1 = nn.BatchNorm3d(num_features=out_channels)
        self.conv2 = nn.Conv3d(
            in_channels=out_channels, out_channels=out_channels,
            kernel_size=3, padding=1, bias=False
=======
            in_channels=in_channels+len(self.break_dims), bias=False,
            out_channels=out_channels, kernel_size=3, padding=1
        )
        self.bn1 = nn.BatchNorm3d(num_features=out_channels)
        self.conv2 = nn.Conv3d(
            in_channels=out_channels+len(self.break_dims), bias=False,
            out_channels=out_channels, kernel_size=3, padding=1
>>>>>>> 1af79fae
        )
        self.bn2 = nn.BatchNorm3d(num_features=out_channels)
        self.act = nn.SiLU()
        self.bottleneck = bottleneck
        if not bottleneck:
            self.pooling = nn.MaxPool3d(
                kernel_size=down_kernel, stride=down_stride, padding=down_pad
            )

    def forward(self, input, condition=None):

        # conv1
        res = add_coord_channels(input, self.break_dims)
        res = self.conv1(res)

        # conditioning
        if condition is not None:
            res = res + self.cond_layer(condition).view(
                -1, self.out_channels, 1, 1, 1
            )
        res = self.act(self.bn1(res))

        # conv2
        res = add_coord_channels(res, self.break_dims)
        res = self.act(self.bn2(self.conv2(res)))

        # pooling
        out = None
        if not self.bottleneck:
            out = self.pooling(res)
        else:
            out = res
        return out, res


class UpConv3DBlock(nn.Module):

    """
    Upsampling block for U-Net.

    __init__ parameters:
        in_channels    -- number of input channels
        out_channels   -- desired number of output channels
        up_kernel      -- kernel for the upsampling operation
        up_stride      -- stride for the upsampling operation
        up_crop        -- size of cropping in the circular dimension
        cond_dim       -- dimension of conditional input
        output_padding -- argument forwarded to ConvTranspose
        break_dims     -- the index of dimensions at which translation symmetry
                          should be broken
    """

    def __init__(self, in_channels, out_channels, up_kernel=None, up_stride=None,
                 up_crop=0, cond_dim=None, output_padding=0, break_dims=None):

        super(UpConv3DBlock, self).__init__()

        self.out_channels = out_channels
        self.cond_layer = nn.Linear(cond_dim, out_channels)
        self.break_dims = break_dims or []
        self.upconv1 = nn.ConvTranspose3d(
            in_channels=in_channels+len(self.break_dims),
            out_channels=out_channels, kernel_size=up_kernel, stride=up_stride,
            padding=up_crop, output_padding=output_padding
        )
        self.act = nn.SiLU()
        self.bn1 = nn.BatchNorm3d(num_features=out_channels)
        self.bn2 = nn.BatchNorm3d(num_features=out_channels)
        self.conv1 = nn.Conv3d(
<<<<<<< HEAD
            in_channels=out_channels, out_channels=out_channels,
            kernel_size=3, padding=1, bias=False
        )
        self.conv2 = nn.Conv3d(
            in_channels=out_channels, out_channels=out_channels,
            kernel_size=3, padding=1, bias=False
=======
            in_channels=out_channels+len(self.break_dims), bias=False,
            out_channels=out_channels, kernel_size=3, padding=1
        )
        self.conv2 = nn.Conv3d(
            in_channels=out_channels+len(self.break_dims), bias=False,
            out_channels=out_channels, kernel_size=3, padding=1
>>>>>>> 1af79fae
        )

    def forward(self, input, residual=None, condition=None):

        # upsample
        out = add_coord_channels(input, self.break_dims)
        out = self.upconv1(out)

        # residual connection
        if residual != None:
            out = out + residual

        # conv1
        out = add_coord_channels(out, self.break_dims)
        out = self.conv1(out)

        # conditioning
        if condition is not None:
            out = out + self.cond_layer(condition).view(
                -1, self.out_channels, 1, 1, 1
            )
        out = self.act(self.bn1(out))

        # conv2
        out = add_coord_channels(out, self.break_dims)
        out = self.act(self.bn2(self.conv2(out)))

        return out


class UNet(nn.Module):
    """
    :param param: A dictionary containing the relevant network parameters:
                  
        dim -- The data dimension.
        condition_dim  -- Dimension of conditional input
        in_channels    -- Number of channels in the input
        out_channels   -- Number of channels in the network output
        level_channels -- Number of channels at each level (count top-down)
        level_kernels  -- Kernel shape for the up/down sampling operations
        level_strides  -- Stride shape for the up/down sampling operations
        level_pads     -- Padding for the up/down sampling operations
        encode_t       -- Whether or not to embed the time input
        encode_t_dim   -- Dimension of the time embedding
        encode_t_scale -- Scale for the Gaussian Fourier projection
        encode_c       -- Whether or not to embed the conditional input
        encode_c_dim   -- Dimension of the condition embedding            
        activation     -- Activation function for hidden layers
        break_dims     -- the index of dimensions at which translation symmetry
                          should be broken                  
        bayesian       -- Whether or not to use bayesian layers
    """

    def __init__(self, param):

        super(UNet, self).__init__()

        defaults = {
            'condition_dim': 0,
            'in_channels': 1,
            'out_channels': 1,
            'level_channels': [32, 64, 128],
            'break_dims': None,
            'level_kernels': [[3, 2, 3], [3, 2, 3]],
            'level_strides': [[3, 2, 3], [3, 2, 3]],
            'level_pads': [0, 0],
            'encode_t': False,
            'encode_t_dim': 32,
            'encode_t_scale': 30,
            'encode_c': False,
            'encode_c_dim': 32,
            'activation': nn.SiLU(),
            'bayesian': False,
        }

        for k, p in defaults.items():
            setattr(self, k, param[k] if k in param else p)

        self.break_dims = self.break_dims or []

        # Conditioning
        self.total_condition_dim = (self.encode_t_dim if self.encode_t else 1) \
            + (self.encode_c_dim if self.encode_c else self.condition_dim)

        if self.encode_t_dim:
            fourier_proj = GaussianFourierProjection(
                embed_dim=self.encode_t_dim, scale=self.encode_t_scale
            )
            self.t_encoding = nn.Sequential(
                fourier_proj, nn.Linear(self.encode_t_dim, self.encode_t_dim)
            )
        if self.encode_c_dim:
            # self.c_encoding = nn.Linear(self.condition_dim, self.encode_c_dim)
            self.c_encoding = nn.Sequential(
                nn.Linear(self.condition_dim, self.encode_c_dim),
                nn.ReLU(),
                nn.Linear(self.encode_c_dim, self.encode_c_dim)
            )

        *level_channels, bottle_channel = self.level_channels

        # Downsampling blocks
        self.down_blocks = nn.ModuleList([
            Conv3DBlock(
                n, m, self.level_kernels[i], self.level_strides[i], self.level_pads[i],
                break_dims=self.break_dims, cond_dim=self.total_condition_dim
            ) for i, (n, m) in enumerate(pairwise([self.in_channels] + level_channels))
        ])

        # Bottleneck block
        self.bottleneck_block = Conv3DBlock(
            level_channels[-1], bottle_channel, bottleneck=True,
            break_dims=self.break_dims, cond_dim=self.total_condition_dim,
        )

        # Upsampling blocks
        self.up_blocks = nn.ModuleList([
            UpConv3DBlock(
                n, m, self.level_kernels[-1 -i], self.level_strides[-1-i], self.level_pads[-1-i],
                break_dims=self.break_dims, cond_dim=self.total_condition_dim
            ) for i, (n, m) in enumerate(pairwise([bottle_channel] + level_channels[::-1]))
        ])

        # Output layer
        self.output_layer = nn.Conv3d(
            in_channels=level_channels[0]+len(self.break_dims),
            out_channels=self.out_channels, kernel_size=(1, 1, 1)
        )
        
        self.kl = torch.zeros(())

    def forward(self, x, t, c=None):

        if self.encode_t:
            t = self.t_encoding(t)
        if c is None:
            condition = t
        else:
            if self.encode_c:
                c = self.c_encoding(c)
            condition = torch.cat([t, c], 1)

        residuals = []
        out = x

        # down path
        for down in self.down_blocks:
            out, res = down(out, condition)
            residuals.append(res)

        # bottleneck
        out, _ = self.bottleneck_block(out, condition)

        # up path
        for up in self.up_blocks:
            out = up(out, residuals.pop(), condition)

        # output
        out = add_coord_channels(out, self.break_dims)
        out = self.output_layer(out)

        return out


class CylindricalConv3DBlock(nn.Module):
    """
    Downsampling block for cylindrical U-Net. These use circular padding in the
    angular direction prior to convolution. Convolutions add channels corresponding
    to dimensions in which the operations should not be translation equivariant.

    __init__ parameters:
        in_channels  -- number of input channels
        out_channels -- desired number of output channels
        down_kernel  -- kernel for the downsampling operation
        down_stride  -- stride for the downsampling operation
        cond_dim     -- dimension of conditional input
        break_dims   -- the index of dimensions at which translation symmetry should be broken
        bottleneck   -- whether this is the bottlneck block
    """

    def __init__(self, in_channels, out_channels, down_kernel=None, down_stride=None,
                 cond_dim=None, break_dims=None, bottleneck=False):

        super(CylindricalConv3DBlock, self).__init__()

        self.out_channels = out_channels
        self.cond_layer = nn.Linear(cond_dim, out_channels)
        self.break_dims = break_dims or []
        self.act = nn.SiLU()
        self.bn1 = nn.BatchNorm3d(num_features=out_channels)
        self.bn2 = nn.BatchNorm3d(num_features=out_channels)
        self.conv1 = nn.Conv3d(
            in_channels=in_channels+len(self.break_dims), bias=False,
            out_channels=out_channels, kernel_size=3, padding=(1, 0, 1)
        )
        self.conv2 = nn.Conv3d(
            in_channels=out_channels+len(self.break_dims), bias=False,
            out_channels=out_channels, kernel_size=3, padding=(1, 0, 1)
        )
        self.circ_pad = lambda x, p: F.pad(x, (0, 0, 0, p, 0, 0), mode='circular')
        
        self.bottleneck = bottleneck
        if not bottleneck:
            self.down_pad_size = (
                (down_kernel if type(down_kernel) is int else down_kernel[-2])
              - (down_stride if type(down_stride) is int else down_stride[-2])
            )
            self.pooling = nn.MaxPool3d(kernel_size=down_kernel, stride=down_stride)
            
    def forward(self, input, condition=None):

        # conv1
        res = add_coord_channels(input, self.break_dims)
        res = self.circ_pad(res, 2)
        res = self.conv1(res)

        # conditioning
        if condition is not None:
            res = res + self.cond_layer(condition).view(
                -1, self.out_channels, 1, 1, 1
            )
        res = self.act(self.bn1(res))

        # conv2
        res = add_coord_channels(res, self.break_dims)
        res = self.circ_pad(res, 2)
        res = self.act(self.bn2(self.conv2(res)))

        out = None
        if not self.bottleneck:
            out = self.circ_pad(res, self.down_pad_size)
            out = self.pooling(out)
        else:
            out = res
        return out, res


class CylindricalUpConv3DBlock(nn.Module):

    """
    Upsampling block for cylindrical U-Net. These use circular padding in the
    angular direction prior to convolutions. No padding is used before
    ConvTranpose operations, but the output is cropped, optionally averaging
    overlapping regions. Convolutions add channels corresponding to dimensions
    in which the operations should not be translation equivariant.

    __init__ parameters:
        in_channels    -- number of input channels
        out_channels   -- desired number of output channels
        up_kernel      -- kernel for the upsampling operation
        up_stride      -- stride for the upsampling operation
        use_circ_crop  -- whether to average opposite ends when cropping
        cond_dim       -- dimension of conditional input
        output_padding -- argument forwarded to ConvTranspose
        break_dims     -- the index of dimensions at which translation symmetry
                          should be broken
    """

    def __init__(self, in_channels, out_channels, up_kernel=None, up_stride=None,
                 cond_dim=None, output_padding=0, use_circ_crop=False, break_dims=None):

        super(CylindricalUpConv3DBlock, self).__init__()

        self.out_channels = out_channels
        self.cond_layer = nn.Linear(cond_dim, out_channels)
        self.break_dims = break_dims or []
        self.act = nn.SiLU()
        self.bn1 = nn.BatchNorm3d(num_features=out_channels)
        self.bn2 = nn.BatchNorm3d(num_features=out_channels)
        self.conv1 = nn.Conv3d(
            in_channels=out_channels+len(self.break_dims), bias=False,
            out_channels=out_channels, kernel_size=3, padding=(1, 0, 1)
        )
        self.conv2 = nn.Conv3d(
            in_channels=out_channels+len(self.break_dims), bias=False,
            out_channels=out_channels, kernel_size=3, padding=(1, 0, 1)
        )
        self.upconv1 = nn.ConvTranspose3d(
            in_channels=in_channels+len(self.break_dims), out_channels=out_channels,
            kernel_size=up_kernel, stride=up_stride, output_padding=output_padding
        )
        self.up_crop_size = (
            (up_kernel if type(up_kernel) is int else up_kernel[-2])
          - (up_stride if type(up_stride) is int else up_stride[-2])
        )        
        self.circ_pad = lambda x, p: F.pad(x, (0, 0, 0, p, 0, 0), mode='circular')
        self.use_circ_crop = use_circ_crop

    def circ_crop(self, x):
        """
        Cropping operation that averages over cirular padding
                          X0 | X1 | ... | X7 | X8 | x0 | x1
                                     |
                                     V
            (X0+x0)/2 | (X1+x1)/2 | ... | X7 | X8
        """
        C = self.up_crop_size

        # store edge
        r_edge = x[..., -C:, :]
        # crop
        x = x[..., :-C, :]
        # average with cropped edge
        x[..., :C, :] = (x[..., :C, :] + r_edge)/2

        return x

    def forward(self, input, residual=None, condition=None):

        # upsample
        out = add_coord_channels(input, self.break_dims)
        out = self.upconv1(out)
        if self.use_circ_crop:
            out = self.circ_crop(out)
        else:
            out = out[..., :-self.up_crop, :]

        # residual connection
        if residual != None:
            out = out + residual

        # conv1
        out = add_coord_channels(out, self.break_dims)
        out = self.circ_pad(out, 2)
        out = self.conv1(out)

        # conditioning
        if condition is not None:
            out = out + self.cond_layer(condition).view(
                -1, self.out_channels, 1, 1, 1
            )
        out = self.act(self.bn1(out))

        # conv2
        out = add_coord_channels(out, self.break_dims)
        out = self.circ_pad(out, 2)
        out = self.act(self.bn2(self.conv2(out)))

        return out


class CylindricalUNet(nn.Module):
    """
    :param param: A dictionary containing the relevant network parameters:
                  
                  dim            -- The data dimension.
                  condition_dim  -- Dimension of conditional input
                  in_channels    -- Number of channels in the input
                  out_channels   -- Number of channels in the network output
                  level_channels -- Number of channels at each level (count top-down)
                  level_kernels  -- Kernel shape for the up/down sampling operations
                  level_strides  -- Stride shape for the up/down sampling operations
                  break_dims     -- Dimensions at which translational symmetry should be broken
                  encode_t       -- Whether or not to embed the time input
                  encode_t_dim   -- Dimension of the time embedding
                  encode_t_scale -- Scale for the Gaussian Fourier projection
                  encode_c       -- Whether or not to embed the conditional input
                  encode_c_dim   -- Dimension of the condition embedding
                  activation     -- Activation function for hidden layers
                  bayesian       -- Whether or not to use bayesian layers
    """

    def __init__(self, param):

        super(CylindricalUNet, self).__init__()

        defaults = {
            'condition_dim': 0,
            'in_channels': 1,
            'out_channels': 1,
            'level_channels': [32, 64, 128],
            'level_kernels': [3, 3],
            'level_strides': [3, 3],
            'break_dims': None,
            'encode_t': False,
            'encode_t_dim': 32,
            'encode_t_scale': 30,
            'encode_c': False,
            'encode_c_dim': 32,
            'activation': nn.SiLU(),
            'bayesian': False,
        }

        for k, p in defaults.items():
            setattr(self, k, param[k] if k in param else p)

        self.break_dims = self.break_dims or []

        # Conditioning
        self.total_condition_dim = (self.encode_t_dim if self.encode_t else 1) \
            + (self.encode_c_dim if self.encode_c else self.condition_dim)

        if self.encode_t_dim:
            fourier_proj = GaussianFourierProjection(
                embed_dim=self.encode_t_dim, scale=self.encode_t_scale
            )
            self.t_encoding = nn.Sequential(
                fourier_proj, nn.Linear(self.encode_t_dim, self.encode_t_dim)
            )
        if self.encode_c_dim:
            self.c_encoding = nn.Sequential(
                nn.Linear(self.condition_dim, self.encode_c_dim),
                nn.ReLU(),
                nn.Linear(self.encode_c_dim, self.encode_c_dim)
            )

        *level_channels, bottle_channel = self.level_channels

        # Downsampling blocks
        self.down_blocks = nn.ModuleList([
            CylindricalConv3DBlock(
                n, m, self.level_kernels[i], self.level_strides[i],
                cond_dim=self.total_condition_dim, break_dims=self.break_dims
            ) for i, (n, m) in enumerate(pairwise([self.in_channels] + level_channels))
        ])

        # Bottleneck block
        self.bottleneck_block = CylindricalConv3DBlock(
            level_channels[-1], bottle_channel, bottleneck=True,
            cond_dim=self.total_condition_dim, break_dims=self.break_dims,
        )

        # Upsampling blocks
        self.up_blocks = nn.ModuleList([
            CylindricalUpConv3DBlock(
                n, m, self.level_kernels[-1-i], self.level_strides[-1-i],
                cond_dim=self.total_condition_dim, break_dims=self.break_dims, use_circ_crop=True,
            ) for i, (n, m) in enumerate(pairwise([bottle_channel] + level_channels[::-1]))
        ])

        # Output layer
        self.output_layer = nn.Conv3d(
            in_channels=level_channels[0]+len(self.break_dims),
            out_channels=self.out_channels, kernel_size=(1, 1, 1)
        )

        self.kl = torch.zeros(())

    def forward(self, x, t, c=None):

        if self.encode_t:
            t = self.t_encoding(t)
        if c is None:
            condition = t
        else:
            if self.encode_c:
                c = self.c_encoding(c)
            condition = torch.cat([t, c], 1)

        residuals = []
        out = x

        # down path
        for down in self.down_blocks:
            out, res = down(out, condition)
            residuals.append(res)

        # bottleneck
        out, _ = self.bottleneck_block(out, condition)

        # up path
        for up in self.up_blocks:
            out = up(out, residuals.pop(), condition)

        # output
        out = add_coord_channels(out, self.break_dims)
        out = self.output_layer(out)

<<<<<<< HEAD
        return out

class AutoEncoder(nn.Module):
    """
    :param param: A dictionary containing the relevant network parameters:
    """

    def __init__(self, param):

        super(AutoEncoder, self).__init__()

        defaults = {
            'condition_dim': 0,
            'in_channels': 1,
            'out_channels': 1,
            'ae_level_channels': [32, 1],
            'ae_level_kernels': [[3, 2, 3]],
            'ae_level_strides': [[3, 2, 3]],
            'ae_level_pads': [0],
            'ae_encode_c': False,
            'ae_encode_c_dim': 32,
            'activation': nn.SiLU(),
        }

        for k, p in defaults.items():
            setattr(self, k, param[k] if k in param else p)

        # Conditioning
        self.total_condition_dim = self.ae_encode_c_dim if self.ae_encode_c else self.condition_dim

        if self.ae_encode_c_dim:
            # self.c_encoding = nn.Linear(self.condition_dim, self.encode_c_dim)
            self.c_encoding = nn.Sequential(
                nn.Linear(self.condition_dim, self.ae_encode_c_dim),
                nn.ReLU(),
                nn.Linear(self.ae_encode_c_dim, self.ae_encode_c_dim)
            )

        *level_channels, bottle_channel = self.ae_level_channels

        # Downsampling blocks
        self.down_blocks = nn.ModuleList([
            Conv3DBlock(
                n, m, self.ae_level_kernels[i], self.ae_level_strides[i],
                self.ae_level_pads[i], cond_dim=self.total_condition_dim
            ) for i, (n, m) in enumerate(pairwise([self.in_channels] + level_channels))
        ])

        # Bottleneck block
        self.bottleneck = nn.Conv3d(
                in_channels=level_channels[-1], out_channels=bottle_channel, kernel_size=(1,1,1)
        )

        # Upsampling blocks
        self.up_blocks = nn.ModuleList([
            UpConv3DBlock(
                n, m, self.ae_level_kernels[-1 -i], self.ae_level_strides[-1-i],
                self.ae_level_pads[-1-i], cond_dim=self.total_condition_dim
            ) for i, (n, m) in enumerate(pairwise([bottle_channel] + level_channels[::-1]))
        ])

        # Output layer
        self.output_layer = nn.Conv3d(
            in_channels=level_channels[0], out_channels=1, kernel_size=(1, 1, 1)
        )
        # self.out_act = torch.nn.Softmax(-1)
        self.out_act = torch.nn.Sigmoid()

    def forward(self, x, c=None):

        if self.ae_encode_c:
            c = self.c_encoding(c)

        out = x

        # down path
        for down in self.down_blocks:
            out, _ = down(out, c)

        # bottleneck
        out = self.bottleneck(out)

        # up path
        for up in self.up_blocks:
            out = up(out, residual=None, condition=c)

        # output
        out = self.output_layer(out)

        return out

def add_coord_channels(x, break_dims=None):
    ndim = len(x.shape)  # TODO: move to init? and other optimisations
    channels = [x]
    for d in break_dims:
        coord = torch.linspace(0, 1, x.shape[d], device=x.device)
        cast_shape = np.where(np.arange(ndim) == d, -1, 1)
        expand_shape = np.where(np.arange(ndim) == 1, 1, x.shape)
        channels.append(coord.view(*cast_shape).expand(*expand_shape))
    return torch.cat(channels, dim=1)
=======
        return out
>>>>>>> 1af79fae
<|MERGE_RESOLUTION|>--- conflicted
+++ resolved
@@ -55,15 +55,6 @@
         self.cond_layer = nn.Linear(cond_dim, out_channels)
         self.break_dims = break_dims or []
         self.conv1 = nn.Conv3d(
-<<<<<<< HEAD
-            in_channels=in_channels, out_channels=out_channels,
-            kernel_size=3, padding=1, bias=False
-        )
-        self.bn1 = nn.BatchNorm3d(num_features=out_channels)
-        self.conv2 = nn.Conv3d(
-            in_channels=out_channels, out_channels=out_channels,
-            kernel_size=3, padding=1, bias=False
-=======
             in_channels=in_channels+len(self.break_dims), bias=False,
             out_channels=out_channels, kernel_size=3, padding=1
         )
@@ -71,7 +62,6 @@
         self.conv2 = nn.Conv3d(
             in_channels=out_channels+len(self.break_dims), bias=False,
             out_channels=out_channels, kernel_size=3, padding=1
->>>>>>> 1af79fae
         )
         self.bn2 = nn.BatchNorm3d(num_features=out_channels)
         self.act = nn.SiLU()
@@ -141,21 +131,12 @@
         self.bn1 = nn.BatchNorm3d(num_features=out_channels)
         self.bn2 = nn.BatchNorm3d(num_features=out_channels)
         self.conv1 = nn.Conv3d(
-<<<<<<< HEAD
-            in_channels=out_channels, out_channels=out_channels,
-            kernel_size=3, padding=1, bias=False
-        )
-        self.conv2 = nn.Conv3d(
-            in_channels=out_channels, out_channels=out_channels,
-            kernel_size=3, padding=1, bias=False
-=======
             in_channels=out_channels+len(self.break_dims), bias=False,
             out_channels=out_channels, kernel_size=3, padding=1
         )
         self.conv2 = nn.Conv3d(
             in_channels=out_channels+len(self.break_dims), bias=False,
             out_channels=out_channels, kernel_size=3, padding=1
->>>>>>> 1af79fae
         )
 
     def forward(self, input, residual=None, condition=None):
@@ -624,107 +605,4 @@
         out = add_coord_channels(out, self.break_dims)
         out = self.output_layer(out)
 
-<<<<<<< HEAD
-        return out
-
-class AutoEncoder(nn.Module):
-    """
-    :param param: A dictionary containing the relevant network parameters:
-    """
-
-    def __init__(self, param):
-
-        super(AutoEncoder, self).__init__()
-
-        defaults = {
-            'condition_dim': 0,
-            'in_channels': 1,
-            'out_channels': 1,
-            'ae_level_channels': [32, 1],
-            'ae_level_kernels': [[3, 2, 3]],
-            'ae_level_strides': [[3, 2, 3]],
-            'ae_level_pads': [0],
-            'ae_encode_c': False,
-            'ae_encode_c_dim': 32,
-            'activation': nn.SiLU(),
-        }
-
-        for k, p in defaults.items():
-            setattr(self, k, param[k] if k in param else p)
-
-        # Conditioning
-        self.total_condition_dim = self.ae_encode_c_dim if self.ae_encode_c else self.condition_dim
-
-        if self.ae_encode_c_dim:
-            # self.c_encoding = nn.Linear(self.condition_dim, self.encode_c_dim)
-            self.c_encoding = nn.Sequential(
-                nn.Linear(self.condition_dim, self.ae_encode_c_dim),
-                nn.ReLU(),
-                nn.Linear(self.ae_encode_c_dim, self.ae_encode_c_dim)
-            )
-
-        *level_channels, bottle_channel = self.ae_level_channels
-
-        # Downsampling blocks
-        self.down_blocks = nn.ModuleList([
-            Conv3DBlock(
-                n, m, self.ae_level_kernels[i], self.ae_level_strides[i],
-                self.ae_level_pads[i], cond_dim=self.total_condition_dim
-            ) for i, (n, m) in enumerate(pairwise([self.in_channels] + level_channels))
-        ])
-
-        # Bottleneck block
-        self.bottleneck = nn.Conv3d(
-                in_channels=level_channels[-1], out_channels=bottle_channel, kernel_size=(1,1,1)
-        )
-
-        # Upsampling blocks
-        self.up_blocks = nn.ModuleList([
-            UpConv3DBlock(
-                n, m, self.ae_level_kernels[-1 -i], self.ae_level_strides[-1-i],
-                self.ae_level_pads[-1-i], cond_dim=self.total_condition_dim
-            ) for i, (n, m) in enumerate(pairwise([bottle_channel] + level_channels[::-1]))
-        ])
-
-        # Output layer
-        self.output_layer = nn.Conv3d(
-            in_channels=level_channels[0], out_channels=1, kernel_size=(1, 1, 1)
-        )
-        # self.out_act = torch.nn.Softmax(-1)
-        self.out_act = torch.nn.Sigmoid()
-
-    def forward(self, x, c=None):
-
-        if self.ae_encode_c:
-            c = self.c_encoding(c)
-
-        out = x
-
-        # down path
-        for down in self.down_blocks:
-            out, _ = down(out, c)
-
-        # bottleneck
-        out = self.bottleneck(out)
-
-        # up path
-        for up in self.up_blocks:
-            out = up(out, residual=None, condition=c)
-
-        # output
-        out = self.output_layer(out)
-
-        return out
-
-def add_coord_channels(x, break_dims=None):
-    ndim = len(x.shape)  # TODO: move to init? and other optimisations
-    channels = [x]
-    for d in break_dims:
-        coord = torch.linspace(0, 1, x.shape[d], device=x.device)
-        cast_shape = np.where(np.arange(ndim) == d, -1, 1)
-        expand_shape = np.where(np.arange(ndim) == 1, 1, x.shape)
-        channels.append(coord.view(*cast_shape).expand(*expand_shape))
-    return torch.cat(channels, dim=1)
-=======
-        return out
->>>>>>> 1af79fae
+        return out